#!/usr/bin/env python
"""
Extracts data from xnat archive folders into a few well-known formats.

Usage:
    xnat-extract.py [options] <study>
    xnat-extract.py [options] <study> <session>

Arguments:
    <study>            Nickname of the study to process
    <session>          Fullname of the session to process

Options:
    --blacklist FILE    Table listing series to ignore
                            override the default metadata/blacklist.csv
    -v --verbose        Show intermediate steps
    -d --debug          Show debug messages
    -q --quiet          Show minimal output
    -n --dry-run        Do nothing
    --server URL          XNAT server to connect to,
                            overrides the server defined
                            in the site config file.

    -c --credfile FILE    File containing XNAT username and password. The
                          username should be on the first line, and password
                          on the next. Overrides the credfile in the project
                          metadata

    -u --username USER    XNAT username. If specified then the credentials
                          file is ignored and you are prompted for password.

    --dont-update-dashboard  Dont update the dashboard database


OUTPUT FOLDERS
    Each dicom series will be converted and placed into a subfolder of the
    datadir named according to the converted filetype and subject ID, e.g.

        data/
            nifti/
                SPN01_CMH_0001_01/
                    (all nifti acquisitions for this subject-timepoint)

OUTPUT FILE NAMING
    Each dicom series will be and named according to the following schema:

        <scanid>_<tag>_<series#>_<description>.<ext>

    Where,
        <scanid>  = the scan id from the file name, eg. DTI_CMH_H001_01_01
        <tag>     = a short code indicating the data type (e.g. T1, DTI, etc..)
        <series#> = the dicom series number in the exam
        <descr>   = the dicom series description
        <ext>     = appropriate filetype extension

    For example, a T1 in nifti format might be named:

        DTI_CMH_H001_01_01_T1_11_Sag-T1-BRAVO.nii.gz

    The <tag> is determined from project_settings.yml

NON-DICOM DATA
    XNAT puts "other" (i.e. non-DICOM data) into the RESOURCES folder, defined
    in paths:resources.

    data will be copied to a subfolder of the data directory named
    paths:resources/<scanid>, for example:

        /path/to/resources/SPN01_CMH_0001_01_01/

DEPENDENCIES
    dcm2nii

"""
from docopt import docopt
import logging
import sys
import datman.config
import datman.xnat
import datman.utils
import datman.scanid
import datman.dashboard
import datman.exceptions
import getpass
import os
import glob
import tempfile
import zipfile
import fnmatch
import platform
import shutil
import dicom

logger = logging.getLogger(__file__)
xnat = None
cfg = None
dashboard = None
excluded_studies = ['testing']
DRYRUN = False
db_ignore = False   # if true dont update the dashboard db

def main():
    global xnat
    global cfg
    global excluded_studies
    global DRYRUN
    global dashboard

    arguments = docopt(__doc__)
    verbose = arguments['--verbose']
    debug = arguments['--debug']
    quiet = arguments['--quiet']
    study = arguments['<study>']
    server = arguments['--server']
    credfile = arguments['--credfile']
    username = arguments['--username']
    session = arguments['<session>']
    db_ignore = arguments['--dont-update-dashboard']

    if arguments['--dry-run']:
        DRYRUN = True

    # setup logging
    logging.basicConfig()
    ch = logging.StreamHandler(sys.stdout)
    ch.setLevel(logging.WARN)
    logger.setLevel(logging.WARN)
    if quiet:
        logger.setLevel(logging.ERROR)
        ch.setLevel(logging.ERROR)
    if verbose:
        logger.setLevel(logging.INFO)
        ch.setLevel(logging.INFO)
    if debug:
        logger.setLevel(logging.DEBUG)
        ch.setLevel(logging.DEBUG)

    formatter = logging.Formatter('%(asctime)s - %(name)s - '
                                  '%(levelname)s - %(message)s')
    ch.setFormatter(formatter)

    logger.addHandler(ch)

    # setup the config object
    logger.info('Loading config')

    cfg = datman.config.config(study=study)

    # setup the xnat object
    if not server:
        try:
            server = 'https://{}:{}'.format(cfg.get_key(['XNATSERVER']),
                                            cfg.get_key(['XNATPORT']))
        except KeyError:
            logger.error('Failed to get xnat server info for study:{}'
                         .format(study))
            return

    if username:
        password = getpass.getpass()
    else:
        if not credfile:
            credfile = os.path.join(cfg.get_path('meta', study),
                                    'xnat-credentials')
        with open(credfile) as cf:
            lines = cf.readlines()
            username = lines[0].strip()
            password = lines[1].strip()

    xnat = datman.xnat.xnat(server, username, password)

    # setup the dashboard object
    if not db_ignore:
        try:
            dashboard = datman.dashboard.dashboard(study)
        except datman.dashboard.DashboardException as e:
            logger.error('Failed to initialise dashboard')

    # get the list of xnat projects linked to the datman study
    xnat_projects = cfg.get_xnat_projects(study)
    sessions = []
    if session:
        # if session has been provided on the command line, identify which
        # project it is in
        try:
            xnat_project = xnat.find_session(session, xnat_projects)
        except datman.exceptions.XnatException as e:
            raise e

        if not xnat_project:
            logger.error('Failed to find session:{} in xnat.'
                         ' Ensure it is named correctly with timepoint.'
                         .format(xnat_projects))
            return

        sessions.append((xnat_project, session))
    else:
        for project in xnat_projects:
            project_sessions = xnat.get_sessions(project)
            for session in project_sessions:
                try:
                    i = datman.scanid.parse(session['label'])
<<<<<<< HEAD
                    if not (i.session == '' ^ datman.scanid.is_phantom(session['label'])):
=======
                    if not (i.session ^ datman.scanid.is_phantom(session['label'])):
>>>>>>> b58d619f
                        # raise an exception if scan is not a phantom and series is missing
                        raise datman.scanid.ParseException
                except datman.scanid.ParseException:
                    logger.error('Invalid session id:{} in project:{}, skipping.'
                                 .format(session['label'], project))
                    continue
                sessions.append((project, session['label']))

    logger.info('Found {} sessions for study:'
                .format(len(sessions), study))

    for session in sessions:
        process_session(session)


def process_session(session):
    xnat_project = session[0]
    session_label = session[1]

    logger.info('Processing session:{}'.
                format(session[1]))

    # check the session is valid on xnat
    try:
        xnat.get_session(xnat_project, session_label)
    except Exception as e:
        return

    try:
        experiments = xnat.get_experiments(xnat_project, session_label)
    except Exception as e:
        logger.warning('Failed getting experiments for:{} in project:{}'
                       ' with reason:{}'
                       .format(session_label, xnat_project, e))
        return

    if len(experiments) > 1:
        logger.error('Found more than one experiment for session:{}'
                       'in study:{} Skipping'
                       .format(session_label, xnat_project))
        return

    if not experiments:
        logger.error('Session:{} in study:{} has no experiments'
                     .format(session_label, xnat_project))
        return


    experiment_label = experiments[0]['label']
    # sesssion_label should be a valid datman scanid
    try:
        ident = datman.scanid.parse(session_label)
    except datman.scanid.ParseException:
        logger.error('Invalid session:{}, skipping'.format(session_label))
        return

    # experiment_label should be the same as the session_label
    if not experiment_label == session_label:
        logger.warning('Experiment label:{} doesnt match session_label:{}'
                       .format(experiment_label,
                               session_label))

    try:
        experiment = xnat.get_experiment(xnat_project,
                                         session_label,
                                         experiment_label)
    except Exception as e:
        logger.error('Failed getting experiment for session:{} with reason'
                     .format(session_label, e))
        return

    if not experiment:
        logger.warning('No experiments found for session:{}'
                       .format(session_label))
        return

    if dashboard:
        logger.debug('Adding session:{} to db'.format(session_label))
        try:
            db_session_name = ident.get_full_subjectid_with_timepoint()
            db_session = dashboard.get_add_session(db_session_name,
                                                   date=experiment['data_fields']['date'],
                                                   create=True)
        except datman.dashboard.DashboardException as e:
                logger.error('Failed adding session:{} to dashboard'
                             .format(session_label))


    for data in experiment['children']:
        if data['field'] == 'resources/resource':
            process_resources(xnat_project, session_label, experiment_label, data)
        elif data['field'] == 'scans/scan':
            process_scans(xnat_project, session_label, experiment_label, data)
        else:
            logger.warning('Unrecognised field type:{} for experiment:{}'
                           'in session:{} from study:{}'
                           .format(data['field'],
                                   experiment_label,
                                   session_label,
                                   xnat_project))

def create_scan_name(export_info, scan_info, session_label):
    """Creates name suitable for a scan including the tags"""
    series_id = scan_info['data_fields']['ID']
    # try and get the scan description, this isn't always in the correct field
    if 'series_description' in scan_info['data_fields'].keys():
        description = scan_info['data_fields']['series_description']
    elif 'type' in scan_info['data_fields'].keys():
        description = scan_info['data_fields']['type']
    else:
        logger.error('Failed to get description for series:'
                     '{} from session:{}'
                     .format(series_id, session_label))
        return None, None

    mangled_descr = datman.utils.mangle(description)
    series = series_id
    padded_series = series.zfill(2)
    tag = datman.utils.guess_tag(description, export_info)

    if not tag:
        logger.warn("No matching export pattern for {},"
                    " descr: {}. Skipping".format(session_label,
                                                  description))
        return None, None
    elif type(tag) is list:
        logger.error("Multiple export patterns match for {},"
                     " descr: {}, tags: {}".format(session_label,
                                                   description, tag))
        return None, None

    file_stem = "_".join([session_label, tag, padded_series, mangled_descr])
    return(file_stem, tag)

def process_resources(xnat_project, session_label, experiment_label, data):
    """Export any non-dicom resources from the xnat archive"""
    global cfg
    logger.info('Extracting {} resources from {}'
                .format(len(data), session_label))
    base_path = os.path.join(cfg.get_path('resources'),
                             session_label)

    for item in data['items']:
        try:
            data_type = item['data_fields']['label']
        except KeyError:
            data_type = 'misc'

        target_path = os.path.join(base_path, data_type)

        try:
            target_path = datman.utils.define_folder(target_path)
        except OSError:
            logger.error('Failed creating target folder:{}'
                         .format(target_path))
            continue

        xnat_resource_id = item['data_fields']['xnat_abstractresource_id']

        try:
            resources = xnat.get_resource_list(xnat_project,
                                               session_label,
                                               experiment_label,
                                               xnat_resource_id)
            if not resources:
                continue
        except Exception as e:
            logger.error('Failed getting resource:{} '
                         'for session:{} in project:{}'
                         .format(xnat_resource_id, session_label, e))
            continue

        for resource in resources:
            resource_path = os.path.join(target_path, resource['URI'])
            if os.path.isfile(resource_path):
                logger.debug('Resource:{} found for session:{}'
                             .format(resource['name'], session_label))
            else:
                logger.info('Resource:{} not found for session:{}'
                            .format(resource['name'], session_label))
                get_resource(xnat_project,
                             session_label,
                             experiment_label,
                             xnat_resource_id,
                             resource['URI'],
                             resource_path)


def get_resource(xnat_project, xnat_session, xnat_experiment,
                 xnat_resource_group, xnat_resource_id, target_path):
    """Download a single resource file from xnat. Target path should be
    full path to store the file, including filename"""

    try:
        archive = xnat.get_resource(xnat_project,
                                    xnat_session,
                                    xnat_experiment,
                                    xnat_resource_group,
                                    xnat_resource_id)
    except Exception as e:
        logger.error('Failed downloading resource archive from:{} with reason:{}'
                     .format(xnat_session, e))
        return

    # check that the target path exists
    target_dir = os.path.split(target_path)[0]
    if not os.path.exists(target_dir):
        try:
            os.makedirs(target_dir)
        except OSError:
            logger.error('Failed to create directory:{}'.format(target_dir))
            return

    # extract the files from the archive, ignoring the filestructure
    try:
        with zipfile.ZipFile(archive[1]) as zip_file:
            member = zip_file.namelist()[0]
            source = zip_file.open(member)
            target = file(target_path, 'wb')
            if not DRYRUN:
                with source, target:
                    shutil.copyfileobj(source, target)
    except:
        logger.error('Failed extracting resources archive:{}'
                     .format(xnat_session), exc_info=True)

    # finally delete the temporary archive
    try:
        os.remove(archive[1])
    except OSError:
        logger.error('Failed to remove temporary archive:{} on system:{}'
                     .format(archive, platform.node()))


def process_scans(xnat_project, session_label, experiment_label, scans):
    """Process a set of scans in an xnat experiment
    scanid is a valid datman.scanid object
    Scans is the json output from xnat query representing scans
    in an experiment"""
    global cfg
    logger.info('Processing scans in session:{}'
                .format(session_label))
    # setup the export functions for each format
    xporters = {
        "mnc": export_mnc_command,
        "nii": export_nii_command,
        "nrrd": export_nrrd_command,
        "dcm": export_dcm_command
    }
    ident = datman.scanid.parse(session_label)
    # load the export info from the site config files
    exportinfo = cfg.get_exportinfo(site=ident.site)

    if not exportinfo:
        logger.error('Failed to get exportinfo for study:{} at site:{}'
                     .format(cfg.study_name, ident.site))
        return

    # need to keep a list of scans added to dashboard
    # so we can delete any scans that no longer exist
    scans_added = []

    for scan in scans['items']:
        series_id = scan['data_fields']['ID']
        scan_info = xnat.get_scan_info(xnat_project,
                                       session_label,
                                       experiment_label,
                                       series_id)

        file_stem, tag = create_scan_name(exportinfo, scan_info, session_label)
        if not file_stem:
            continue

        # check if the series contains valid dicom files
        # this is to exclude the secondary dicoms generated by some scanners
        content_types = []
        for scan_info_child in scan_info['children']:
            for scan_info_child_item in scan_info_child['items']:
                if 'content' in scan_info_child_item['data_fields']:
                    content_types.append(scan_info_child_item['data_fields']['content'])

        if "RAW" not in content_types:
            logger.info("NO RAW dicom data found in series:{} session:{}"
                        .format(series_id, session_label))
            continue

        if dashboard:
            logger.info('Adding scan:{} to dashboard'.format(file_stem))
            try:
                dashboard.get_add_scan(file_stem, create=True)
                scans_added.append(file_stem)
            except datman.dashboard.DashboardException as e:
                logger.error('Failed adding scan:{} to dashboard with error:{}'
                             .format(file_stem, str(e)))

        # check the blacklist
        logger.debug('Checking blacklist for file:{}'.format(file_stem))
        blacklist = datman.utils.check_blacklist(file_stem,
                                                 study=cfg.study_name)
        if blacklist:
            logger.warning('Excluding scan:{} due to blacklist:{}'
                           .format(file_stem, blacklist))
            continue

        # first check if the scan has already been processed
        try:
            export_formats = cfg.get_key(['ExportSettings', tag])
        except KeyError:
            logger.error('Export settings for tag:{} not found for study:{}'
                         .format(tag, cfg.study_name))
            continue
        if check_if_dicom_is_processed(ident,
                                       file_stem,
                                       export_formats.keys()):
            logger.info('Scan:{} has been processed, skipping'
                        .format(file_stem))
            continue

        logger.debug('Getting scan from xnat')
        # scan hasn't been completly processed, get it from xnat
        tempdir, src_dir = get_dicom_archive_from_xnat(xnat_project,
                                                       session_label,
                                                       experiment_label,
                                                       series_id)

        if not src_dir:
            logger.error('Failed getting series:{}, session:{} from xnat'
                         .format(series_id, session_label))
            continue

        try:
            for export_format in export_formats.keys():
                target_base_dir = cfg.get_path(export_format)
                target_dir = os.path.join(target_base_dir,
                                          ident.get_full_subjectid_with_timepoint())
                try:
                    target_dir = datman.utils.define_folder(target_dir)
                except OSError as e:
                    logger.error('Failed creating target folder:{}'
                                 .format(target_dir))
                    raise(e)

                exporter = xporters[export_format]
                exporter(src_dir, target_dir, file_stem)
        except:
            logger.error('An error happened exporting {} from scan:{} in session:{}'
                         .format(export_format, series_id, session_label), exc_info=True)

        logger.debug('Completed exports')
        try:
            shutil.rmtree(tempdir)
        except shutil.Error:
            logger.error('Failed to delete tempdir:{} on system:{}'
                         .format(tempdir, platform.node()))
    # finally delete any extra scans that exist in the dashboard
    if dashboard:
        try:
            dashboard.delete_extra_scans(session_label, scans_added)
        except:
            logger.error('Failed deleting extra scans from session:{}'
                         .format(session_label))

def get_dicom_archive_from_xnat(xnat_project, session_label, experiment_label,
                                series):
    """Downloads and extracts a dicom archive from xnat to a local temp folder
    Returns the path to the tempdir (for later cleanup) as well as the
    path to the .dcm files inside the tempdir
    """
    # going to create a local directory and make a copy of the
    # dicom files there
    tempdir = tempfile.mkdtemp(prefix='dm2_xnat_extract_')
    logger.debug('Downloading dicoms for:{}, series:{}.'
                 .format(session_label, series))
    try:
        dicom_archive = xnat.get_dicom(xnat_project,
                                       session_label,
                                       experiment_label,
                                       series)
    except Exception as e:
        logger.error('Failed to download dicom archive for:{}, series:{}'
                     .format(session_label, series))
        return None, None

    logger.debug('Unpacking archive')

    try:
        with zipfile.ZipFile(dicom_archive[1], 'r') as myzip:
            myzip.extractall(tempdir)
    except:
        logger.error('An error occured unpaking dicom archive for:{}'
                     ' skipping')
        os.remove(dicom_archive[1])
        return None, None

    logger.debug('Deleting archive file')
    os.remove(dicom_archive[1])
    # get the root dir for the extracted files
    archive_files = []
    for root, dirname, filenames in os.walk(tempdir):
        for filename in filenames:
            f = os.path.join(root, filename)
            if is_valid_dicom(f):
                archive_files.append(f)

    try:
        base_dir = os.path.dirname(archive_files[0])
    except IndexError:
        logger.warning('There were no valid dicom files in xnat session:{}, series:{}'
                       .format(session_label, series))
        shutil.rmtree(tempdir)
        return None, None
    return(tempdir, base_dir)


def is_valid_dicom(filename):
    try:
        dicom.read_file(filename)
    except IOError:
        return
    except dicom.errors.InvalidDicomError:
        return
    return True


def get_resource_archive_from_xnat(xnat_project, session, resourceid):
    """Downloads and extracts a resource archive from xnat
    to a local temp file
    Returns the path to the tempfile (for later cleanup)"""

    logger.debug('Downloadind resources for:{}, series:{}.'
                 .format(session, resourceid))
    try:
        resource_archive = xnat.get_resource(xnat_project,
                                             session,
                                             session,
                                             resourceid)
    except Exception as e:
        return None
    return(resource_archive)


def check_if_dicom_is_processed(ident, file_stem, export_formats):
    """returns true if exported files exist for all specified formats"""
    global cfg

    for f in export_formats:
        outdir = os.path.join(cfg.get_path(f),
                              ident.get_full_subjectid_with_timepoint())
        outfile = os.path.join(outdir, file_stem)
        # need to use wildcards here as dont really know what the
        # file extensions will be
        exists = [os.path.isfile(p) for p in glob.glob(outfile + '.*')]
        if not exists:
            return
        if not all(exists):
            return
    return True


def export_mnc_command(seriesdir, outputdir, stem):
    """
    Converts a DICOM series to MINC format
    """
    outputfile = os.path.join(outputdir, stem) + ".mnc"

    if os.path.exists(outputfile):
        logger.warn("{}: output {} exists. skipping."
                    .format(seriesdir, outputfile))
        return

    logger.debug("Exporting series {} to {}"
                 .format(seriesdir, outputfile))
    cmd = 'dcm2mnc -fname {} -dname "" {}/* {}'.format(stem,
                                                       seriesdir,
                                                       outputdir)
    datman.utils.run(cmd, DRYRUN)


def export_nii_command(seriesdir, outputdir, stem):
    """
    Converts a DICOM series to NifTi format
    """
    outputfile = os.path.join(outputdir, stem) + ".nii.gz"

    if os.path.exists(outputfile):
        logger.warn("{}: output {} exists. skipping."
                    .format(seriesdir, outputfile))
        return

    logger.debug("Exporting series {} to {}".format(seriesdir, outputfile))

    # convert into tempdir
    tmpdir = tempfile.mkdtemp(prefix="dm2_xnat_extract_")
    datman.utils.run('dcm2nii -x n -g y -o {} {}'
                     .format(tmpdir, seriesdir), DRYRUN)

    # move nii in tempdir to proper location
    for f in glob.glob("{}/*".format(tmpdir)):
        bn = os.path.basename(f)
        ext = datman.utils.get_extension(f)
        if bn.startswith("o") or bn.startswith("co"):
            continue
        else:
            datman.utils.run("mv {} {}/{}{}"
                             .format(f, outputdir, stem, ext), DRYRUN)
    shutil.rmtree(tmpdir)


def export_nrrd_command(seriesdir, outputdir, stem):
    """
    Converts a DICOM series to NRRD format
    """
    outputfile = os.path.join(outputdir, stem) + ".nrrd"

    if os.path.exists(outputfile):
        logger.warn("{}: output {} exists. skipping."
                    .format(seriesdir, outputfile))
        return

    logger.debug("Exporting series {} to {}".format(seriesdir, outputfile))

    cmd = 'DWIConvert -i {} --conversionMode DicomToNrrd -o {}.nrrd' \
          ' --outputDirectory {}'.format(seriesdir, stem, outputdir)

    datman.utils.run(cmd, DRYRUN)


def export_dcm_command(seriesdir, outputdir, stem):
    """
    Copies a single DICOM from the series.
    """
    outputfile = os.path.join(outputdir, stem) + ".dcm"
    if os.path.exists(outputfile):
        logger.warn("{}: output {} exists. skipping."
                    .format(seriesdir, outputfile))
        return

    dcmfile = None
    for path in glob.glob(seriesdir + '/*'):
        try:
            dicom.read_file(path)
            dcmfile = path
            break
        except dicom.filereader.InvalidDicomError as e:
            pass

    if not dcmfile:
        logger.error("No dicom files found in {}".format(seriesdir))
        return

    logger.debug("Exporting a dcm file from {} to {}"
                 .format(seriesdir, outputfile))
    cmd = 'cp {} {}'.format(dcmfile, outputfile)

    datman.utils.run(cmd, DRYRUN)


def parse_exportinfo(exportinfo):
    """
    Takes the dictionary structure from project_settings.yaml and returns a
    pattern:tag dictionary.

    If multiple patterns are specified in the configuration file, these are
    joined with an '|' (OR) symbol.
    """
    tags = exportinfo.keys()
    patterns = [tagtype["Pattern"] for tagtype in exportinfo.values()]

    regex = []
    for pattern in patterns:
        if type(pattern) == list:
            regex.append(("|").join(pattern))
        else:
            regex.append(pattern)

    tagmap = dict(zip(regex, tags))

    return tagmap


if __name__ == '__main__':
    main()<|MERGE_RESOLUTION|>--- conflicted
+++ resolved
@@ -200,11 +200,7 @@
             for session in project_sessions:
                 try:
                     i = datman.scanid.parse(session['label'])
-<<<<<<< HEAD
-                    if not (i.session == '' ^ datman.scanid.is_phantom(session['label'])):
-=======
-                    if not (i.session ^ datman.scanid.is_phantom(session['label'])):
->>>>>>> b58d619f
+                    if not ((i.session == '') ^ datman.scanid.is_phantom(session['label'])):
                         # raise an exception if scan is not a phantom and series is missing
                         raise datman.scanid.ParseException
                 except datman.scanid.ParseException:
